# Introduction

Guetzli is a JPEG encoder that aims for excellent compression density at high
visual quality. Guetzli-generated images are typically 20-30% smaller than
images of equivalent quality generated by libjpeg. Guetzli generates only
sequential (nonprogressive) JPEGs due to faster decompression speeds they offer.

# Building

## On POSIX systems

1.  Get a copy of the source code, either by cloning this repository, or by
    downloading an
    [archive](https://github.com/google/guetzli/archive/master.zip) and
    unpacking it.
2.  Install [libpng](http://www.libpng.org/pub/png/libpng.html).
    If using your operating system
    package manager, install development versions of the packages if the
    distinction exists.
<<<<<<< HEAD
    *   On Ubuntu, do `apt-get install libpng-dev libgflags-dev`.
    *   On Fedora, do `dnf install libpng-devel gflags-devel`. 
    *   On Arch Linux, do `pacman -S libpng gflags`.
=======
    *   On Ubuntu, do `apt-get install libpng-dev`.
    *   On Arch Linux, do `pacman -S libpng`.
>>>>>>> 4234b625
3.  Run `make` and expect the binary to be created in `bin/Release/guetzli`.

## On Windows

1.  Get a copy of the source code, either by cloning this repository, or by
    downloading an
    [archive](https://github.com/google/guetzli/archive/master.zip) and
    unpacking it.
2.  Install [Visual Studio 2015](https://www.visualstudio.com) and
    [vcpkg](https://github.com/Microsoft/vcpkg)
3.  Install `libpng` using vcpkg: `.\vcpkg install `libpng.
4.  Cause the installed packages to be available system-wide: `.\vcpkg integrate
    install`. If you prefer not to do this, refer to [vcpkg's
    documentation](https://github.com/Microsoft/vcpkg/blob/master/docs/EXAMPLES.md#example-1-2).
5.  Open the Visual Studio project enclosed in the repository and build it.

## On macOS

To install using [Homebrew](https://brew.sh/):
1. Install [Homebrew](https://brew.sh/)
2. `brew install guetzli`

To install using the repository:
1.  Get a copy of the source code, either by cloning this repository, or by
    downloading an
    [archive](https://github.com/google/guetzli/archive/master.zip) and
    unpacking it.
2.  Install [Homebrew](https://brew.sh/) or [MacPorts](https://www.macports.org/)
3.  Install `libpng`
    *   Using [Homebrew](https://brew.sh/): `brew install libpng`.
    *   Using [MacPorts](https://www.macports.org/): `port install libpng` (You may need to use `sudo`).
4.  Run the following command to build the binary in `bin/Release/guetzli`.
    *   If you installed using [Homebrew](https://brew.sh/) simply use `make`
    *   If you installed using [MacPorts](https://www.macports.org/) use `CFLAGS='-I/opt/local/include' LDFLAGS='-L/opt/local/lib' make`

## With Bazel

There's also a [Bazel](https://bazel.build) build configuration provided. If you
have Bazel installed, you can also compile Guetzli by running `bazel build -c opt //:guetzli`.

# Using

**Note:** Guetzli uses a large amount of memory. You should provide 300MB of
memory per 1MPix of the input image.

**Note:** Guetzli uses a significant amount of CPU time. You should count on
using about 1 minute of CPU per 1 MPix of input image.

**Note:** Guetzli assumes that input is in **sRGB profile** with a **gamma of
2.2**. Guetzli will ignore any color-profile metadata in the image.

To try out Guetzli you need to [build](#building) or
[download](https://github.com/google/guetzli/releases) the Guetzli binary. The
binary reads a PNG or JPEG image and creates an optimized JPEG image:

```bash
guetzli [--quality Q] [--verbose] original.png output.jpg
guetzli [--quality Q] [--verbose] original.jpg output.jpg
```

Note that Guetzli is designed to work on high quality images. You should always
prefer providing uncompressed input images (e.g. that haven't been already
compressed with any JPEG encoders, including Guetzli). While it will work on other
images too, results will be poorer. You can try compressing an enclosed [sample
high quality
image](https://github.com/google/guetzli/releases/download/v0/bees.png).

You can pass a `--quality Q` parameter to set quality in units equivalent to
libjpeg quality. You can also pass a `--verbose` flag to see a trace of encoding
attempts made.

Please note that JPEG images do not support alpha channel (transparency). If the
input is a PNG with an alpha channel, it will be overlaid on black background
before encoding.<|MERGE_RESOLUTION|>--- conflicted
+++ resolved
@@ -17,14 +17,9 @@
     If using your operating system
     package manager, install development versions of the packages if the
     distinction exists.
-<<<<<<< HEAD
-    *   On Ubuntu, do `apt-get install libpng-dev libgflags-dev`.
-    *   On Fedora, do `dnf install libpng-devel gflags-devel`. 
-    *   On Arch Linux, do `pacman -S libpng gflags`.
-=======
     *   On Ubuntu, do `apt-get install libpng-dev`.
+    *   On Fedora, do `dnf install libpng-devel`. 
     *   On Arch Linux, do `pacman -S libpng`.
->>>>>>> 4234b625
 3.  Run `make` and expect the binary to be created in `bin/Release/guetzli`.
 
 ## On Windows
